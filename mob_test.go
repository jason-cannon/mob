--- conflicted
+++ resolved
@@ -545,46 +545,6 @@
 	assertNoMobSessionBranches(t, "mob-session")
 }
 
-<<<<<<< HEAD
-func TestStartDoneCoAuthors(t *testing.T) {
-	setup(t)
-
-	setWorkingDir("/tmp/mob/local")
-	start()
-	createFile(t, "file1.txt", "asdf")
-	next()
-
-	setWorkingDir("/tmp/mob/localother")
-	start()
-	createFile(t, "file2.txt", "asdf")
-	next()
-
-	setWorkingDir("/tmp/mob/alice")
-	start()
-	createFile(t, "file3.txt", "owqe")
-	next()
-
-	setWorkingDir("/tmp/mob/alice")
-	start()
-	createFile(t, "file4.txt", "zcvx")
-	next()
-
-	setWorkingDir("/tmp/mob/bob")
-	start()
-	createFile(t, "file5.txt", "oiuo")
-	next()
-
-	setWorkingDir("/tmp/mob/local")
-	start()
-	done()
-
-	output := run(t, "cat", "/tmp/mob/local/.git/SQUASH_MSG")
-	// don't include the person running `mob done`
-	assertOutputNotContains(t, output, "Co-authored-by: local <local@example.com>")
-	// include everyone else in commit order after removing duplicates
-	assertOutputContains(t, output, "\n\nCo-authored-by: localother <localother@example.com>\nCo-authored-by: alice <alice@example.com>\nCo-authored-by: bob <bob@example.com>\n")
-
-=======
 func TestRunOutput(t *testing.T) {
 	setup(t)
 
@@ -626,7 +586,6 @@
 	assertOutputContains(t, &output, "localother")
 	assertOutputContains(t, &output, "alice")
 	assertOutputContains(t, &output, "bob")
->>>>>>> ce719287
 }
 
 func TestStartDoneWithMobDoneSquashFalse(t *testing.T) {
