package main

import (
	"errors"
	"fmt"
	"io/ioutil"
	"os"
	"path/filepath"
	"reflect"
	"runtime"
	"runtime/debug"
	"strconv"
	"strings"
	"testing"
)

var (
	configuration Configuration
	tempDir       string
)

func TestParseArgs(t *testing.T) {
	configuration = getDefaultConfiguration()
	equals(t, configuration.WipBranchQualifier, "")

	command, parameters, configuration := parseArgs([]string{"mob", "start", "--branch", "green"}, configuration)

	equals(t, "start", command)
	equals(t, "", strings.Join(parameters, ""))
	equals(t, "green", configuration.WipBranchQualifier)
}

func TestParseArgsDoneNoSquash(t *testing.T) {
	configuration = getDefaultConfiguration()
	equals(t, true, configuration.MobDoneSquash)

	command, parameters, configuration := parseArgs([]string{"mob", "done", "--no-squash"}, configuration)

	equals(t, "done", command)
	equals(t, "", strings.Join(parameters, ""))
	equals(t, false, configuration.MobDoneSquash)
}

func TestParseArgsDoneSquash(t *testing.T) {
	configuration = getDefaultConfiguration()
	configuration.MobDoneSquash = false

	command, parameters, configuration := parseArgs([]string{"mob", "done", "--squash"}, configuration)

	equals(t, "done", command)
	equals(t, "", strings.Join(parameters, ""))
	equals(t, true, configuration.MobDoneSquash)
}

func TestParseArgsMessage(t *testing.T) {
	configuration = getDefaultConfiguration()
	equals(t, configuration.WipBranchQualifier, "")

	command, parameters, configuration := parseArgs([]string{"mob", "next", "--message", "ci-skip"}, configuration)

	equals(t, "next", command)
	equals(t, "", strings.Join(parameters, ""))
	equals(t, "ci-skip", configuration.WipCommitMessage)
}

func TestDetermineBranches(t *testing.T) {
	configuration = getDefaultConfiguration()
	configuration.WipBranchQualifierSeparator = "-"

	assertDetermineBranches(t, "master", "", []string{}, "master", "mob-session")
	assertDetermineBranches(t, "mob-session", "", []string{}, "master", "mob-session")
	assertDetermineBranches(t, "mob-session", "green", []string{}, "master", "mob-session")

	assertDetermineBranches(t, "master", "green", []string{}, "master", "mob/master-green")
	assertDetermineBranches(t, "mob/master-green", "", []string{}, "master", "mob/master-green")

	assertDetermineBranches(t, "master", "test-branch", []string{}, "master", "mob/master-test-branch")
	assertDetermineBranches(t, "mob/master-test-branch", "", []string{}, "master", "mob/master-test-branch")

	assertDetermineBranches(t, "feature1", "", []string{}, "feature1", "mob/feature1")
	assertDetermineBranches(t, "mob/feature1", "", []string{}, "feature1", "mob/feature1")
	assertDetermineBranches(t, "mob/feature1-green", "", []string{}, "feature1", "mob/feature1-green")
	assertDetermineBranches(t, "feature1", "green", []string{}, "feature1", "mob/feature1-green")

	assertDetermineBranches(t, "feature/test", "", []string{"feature/test"}, "feature/test", "mob/feature/test")
	assertDetermineBranches(t, "mob/feature/test", "", []string{"feature/test", "mob/feature/test"}, "feature/test", "mob/feature/test")

	assertDetermineBranches(t, "feature/test-ch", "", []string{"DPL-2638-update-apis", "DPL-2814-create-project", "feature/test-ch", "fix/smallChanges", "master", "pipeship/pipelineupdate-pipeship-pipeline.yaml"}, "feature/test-ch", "mob/feature/test-ch")
}

func assertDetermineBranches(t *testing.T, branch string, qualifier string, branches []string, expectedBase string, expectedWip string) {
	configuration := getDefaultConfiguration()
	configuration.WipBranchQualifier = qualifier
	baseBranch, wipBranch := determineBranches(branch, branches, configuration)
	equals(t, expectedBase, baseBranch)
	equals(t, expectedWip, wipBranch)
}

func TestRemoveWipPrefix(t *testing.T) {
	equals(t, "master-green", removeWipPrefix("mob/master-green"))
	equals(t, "master-green-blue", removeWipPrefix("mob/master-green-blue"))
	equals(t, "main-branch", removeWipPrefix("mob/main-branch"))
}

func TestRemoveWipBranchQualifier(t *testing.T) {
	configuration.WipBranchQualifierSeparator = "-"
	configuration.WipBranchQualifier = "green"
	configuration.WipBranchQualifierSet = true
	equals(t, "master", removeWipQualifier("master-green", []string{}, configuration))

	configuration.WipBranchQualifierSeparator = "-"
	configuration.WipBranchQualifier = "test-branch"
	configuration.WipBranchQualifierSet = true
	equals(t, "master", removeWipQualifier("master-test-branch", []string{}, configuration))

	configuration.WipBranchQualifierSeparator = "-"
	configuration.WipBranchQualifier = "branch"
	configuration.WipBranchQualifierSet = true
	equals(t, "master-test", removeWipQualifier("master-test-branch", []string{}, configuration))

	configuration.WipBranchQualifierSeparator = "-"
	configuration.WipBranchQualifier = "branch"
	configuration.WipBranchQualifierSet = true
	equals(t, "master-test", removeWipQualifier("master-test-branch", []string{"master-test"}, configuration))

	configuration.WipBranchQualifierSeparator = "/-/"
	configuration.WipBranchQualifier = "branch-qualifier"
	configuration.WipBranchQualifierSet = true
	equals(t, "main", removeWipQualifier("main/-/branch-qualifier", []string{}, configuration))

	configuration.WipBranchQualifierSeparator = "-"
	configuration.WipBranchQualifier = "branchqualifier"
	configuration.WipBranchQualifierSet = true
	equals(t, "main/branchqualifier", removeWipQualifier("main/branchqualifier", []string{}, configuration))

	configuration.WipBranchQualifierSeparator = ""
	configuration.WipBranchQualifier = "branchqualifier"
	configuration.WipBranchQualifierSet = true
	equals(t, "main", removeWipQualifier("mainbranchqualifier", []string{}, configuration))
}

func TestRemoveWipBranchQualifierWithoutBranchQualifierSet(t *testing.T) {
	configuration.WipBranchQualifierSeparator = "-"
	configuration.WipBranchQualifier = ""
	configuration.WipBranchQualifierSet = false
	equals(t, "main", removeWipQualifier("main", []string{}, configuration))

	configuration.WipBranchQualifierSeparator = "-"
	configuration.WipBranchQualifier = ""
	configuration.WipBranchQualifierSet = false
	equals(t, "master", removeWipQualifier("master-test-branch", []string{}, configuration))
}

func TestMobRemoteNameEnvironmentVariable(t *testing.T) {
	configuration = setEnvVarAndParse("MOB_REMOTE_NAME", "GITHUB")

	equals(t, "GITHUB", configuration.RemoteName)
}

func TestMobRemoteNameEnvironmentVariableEmptyString(t *testing.T) {
	configuration = setEnvVarAndParse("MOB_REMOTE_NAME", "")

	equals(t, "origin", configuration.RemoteName)
}

func TestBooleanEnvironmentVariables(t *testing.T) {
	assertBoolEnvVarParsed(t, "MOB_DONE_SQUASH", true, Configuration.GetMobDoneSquash)
	assertBoolEnvVarParsed(t, "MOB_START_INCLUDE_UNCOMMITTED_CHANGES", false, Configuration.GetMobStartIncludeUncommittedChanges)
	assertBoolEnvVarParsed(t, "MOB_NEXT_STAY", true, Configuration.GetMobNextStay)
	assertBoolEnvVarParsed(t, "MOB_REQUIRE_COMMIT_MESSAGE", false, Configuration.GetRequireCommitMessage)
}

func assertBoolEnvVarParsed(t *testing.T, envVar string, defaultValue bool, actual func(Configuration) bool) {
	t.Run(envVar, func(t *testing.T) {
		assertEnvVarParsed(t, envVar, "", defaultValue, boolToInterface(actual))
		assertEnvVarParsed(t, envVar, "true", true, boolToInterface(actual))
		assertEnvVarParsed(t, envVar, "false", false, boolToInterface(actual))
		assertEnvVarParsed(t, envVar, "garbage", defaultValue, boolToInterface(actual))
	})
}

func assertEnvVarParsed(t *testing.T, variable string, value string, expected interface{}, actual func(Configuration) interface{}) {
	t.Run(fmt.Sprintf("%s=\"%s\"->(expects:%t)", variable, value, expected), func(t *testing.T) {
		configuration = setEnvVarAndParse(variable, value)
		equals(t, expected, actual(configuration))
	})
}

func setEnvVarAndParse(variable string, value string) Configuration {
	os.Setenv(variable, value)
	defer os.Unsetenv(variable)

	return parseEnvironmentVariables(getDefaultConfiguration())
}

func boolToInterface(actual func(Configuration) bool) func(c Configuration) interface{} {
	return func(c Configuration) interface{} {
		return actual(c)
	}
}

func (c Configuration) GetMobDoneSquash() bool {
	return c.MobDoneSquash
}

func (c Configuration) GetMobStartIncludeUncommittedChanges() bool {
	return c.MobStartIncludeUncommittedChanges
}

func (c Configuration) GetMobNextStay() bool {
	return c.MobNextStay
}

func (c Configuration) GetRequireCommitMessage() bool {
	return c.RequireCommitMessage
}

func TestVersion(t *testing.T) {
	output := setup(t)

	version()

	assertOutputContains(t, output, versionNumber)
}

func TestStatusNotMobProgramming(t *testing.T) {
	output := setup(t)

	status(configuration)

	assertOutputContains(t, output, "you aren't mob programming")
}

func TestNextNotMobProgramming(t *testing.T) {
	output := setup(t)

	next(configuration)

	assertOutputContains(t, output, "you aren't mob programming")
}

func TestRequireCommitMessage(t *testing.T) {
	output := setup(t)

	os.Unsetenv("MOB_REQUIRE_COMMIT_MESSAGE")
	defer os.Unsetenv("MOB_REQUIRE_COMMIT_MESSAGE")

	configuration = parseEnvironmentVariables(getDefaultConfiguration())
	equals(t, false, configuration.RequireCommitMessage)

	os.Setenv("MOB_REQUIRE_COMMIT_MESSAGE", "false")
	configuration = parseEnvironmentVariables(getDefaultConfiguration())
	equals(t, false, configuration.RequireCommitMessage)

	os.Setenv("MOB_REQUIRE_COMMIT_MESSAGE", "true")
	configuration = parseEnvironmentVariables(getDefaultConfiguration())
	equals(t, true, configuration.RequireCommitMessage)

	start(configuration)

	next(configuration)
	// ensure we don't complain if there's nothing to commit
	// https://github.com/remotemobprogramming/mob/pull/107#issuecomment-761298861
	assertOutputContains(t, output, "nothing to commit")

	createFile(t, "example.txt", "content")
	next(configuration)
	// failure message should make sense regardless of whether we
	// provided commit message via `-m` or MOB_WIP_COMMIT_MESSAGE
	// https://github.com/remotemobprogramming/mob/pull/107#issuecomment-761591039
	assertOutputContains(t, output, "commit message required")
}

func TestDoneNotMobProgramming(t *testing.T) {
	output := setup(t)

	done(configuration)

	assertOutputContains(t, output, "you aren't mob programming")
}

func TestStatusMobProgramming(t *testing.T) {
	output := setup(t)
	start(configuration)

	status(configuration)

	assertOutputContains(t, output, "you are mob programming")
}

func TestStatusWithMoreThan5LinesOfLog(t *testing.T) {
	output := setup(t)
	configuration.MobNextStay = true
	start(configuration)

	for i := 0; i < 6; i++ {
		createFile(t, "test"+strconv.Itoa(i)+".txt", "test")
		next(configuration)
	}

	status(configuration)
	assertOutputContains(t, output, "This mob branch contains 6 commits.")
}

func TestExecuteKicksOffStatus(t *testing.T) {
	output := setup(t)

	execute("status", []string{}, getDefaultConfiguration())

	assertOutputContains(t, output, "you aren't mob programming")
}

func TestExecuteInvalidCommandKicksOffHelp(t *testing.T) {
	output := setup(t)

	execute("whatever", []string{}, getDefaultConfiguration())

	assertOutputContains(t, output, "Basic Commands:")
}

func TestStart(t *testing.T) {
	setup(t)

	start(configuration)

	assertOnBranch(t, "mob-session")
	assertMobSessionBranches(t, "mob-session")
}

func TestStartWithMultipleExistingBranches(t *testing.T) {
	output := setup(t)

	configuration.WipBranchQualifier = "green"
	start(configuration)
	assertOnBranch(t, "mob/master-green")
	next(configuration)
	assertOnBranch(t, "master")

	configuration.WipBranchQualifier = ""
	start(configuration)
	assertOnBranch(t, "master")
	assertOutputContains(t, output, "qualified mob branches detected")
}

func TestStartWithMultipleExistingBranchesAndEmptyWipBranchQualifier(t *testing.T) {
	output := setup(t)

	configuration.WipBranchQualifier = "green"
	start(configuration)
	next(configuration)

	configuration.WipBranchQualifier = ""
	configuration.WipBranchQualifierSet = true
	start(configuration)
	assertOnBranch(t, "mob-session")
	assertOutputNotContains(t, output, "qualified mob branches detected")
}

func TestStartWithMultipleExistingBranchesWithStay(t *testing.T) {
	output := setup(t)
	configuration.MobNextStay = true

	configuration.WipBranchQualifier = "green"
	assertOnBranch(t, "master")
	start(configuration)
	assertOnBranch(t, "mob/master-green")
	next(configuration)
	assertOnBranch(t, "mob/master-green")

	configuration.WipBranchQualifier = ""
	start(configuration)
	assertOnBranch(t, "mob/master-green")
	assertOutputNotContains(t, output, "qualified mob branches detected")
}

func TestStartNextWithBranch(t *testing.T) {
	setup(t)
	assertOnBranch(t, "master")
	configuration.WipBranchQualifier = "green"

	start(configuration)
	assertOnBranch(t, "mob/master-green")
	assertMobSessionBranches(t, "mob/master-green")
	configuration.WipBranchQualifier = ""

	next(configuration)
	assertOnBranch(t, "master")

	configuration.WipBranchQualifier = "green"
	reset(configuration)
	assertNoMobSessionBranches(t, "mob/master-green")
}

func TestStartNextStartWithBranch(t *testing.T) {
	setup(t)
	configuration.WipBranchQualifier = "green"
	configuration.MobNextStay = true
	assertOnBranch(t, "master")

	start(configuration)
	assertOnBranch(t, "mob/master-green")

	next(configuration)
	assertOnBranch(t, "mob/master-green")

	start(configuration)
	assertOnBranch(t, "mob/master-green")
}

func TestStartNextOnFeatureWithBranch(t *testing.T) {
	setup(t)
	configuration.WipBranchQualifier = "green"
	git("checkout", "-b", "feature1")
	git("push", "origin", "feature1", "--set-upstream")
	assertOnBranch(t, "feature1")

	start(configuration)
	assertOnBranch(t, "mob/feature1-green")

	next(configuration)
	assertOnBranch(t, "feature1")
}

// reproduces #117
func TestStartNextWithBranchContainingHyphen(t *testing.T) {
	setup(t)
	configuration.WipBranchQualifier = "test-branch"
	configuration.WipBranchQualifierSet = true
	start(configuration)
	assertOnBranch(t, "mob/master-test-branch")
	assertMobSessionBranches(t, "mob/master-test-branch")

	configuration.WipBranchQualifier = ""
	configuration.WipBranchQualifierSet = false
	next(configuration)
}

func TestReset(t *testing.T) {
	setup(t)

	reset(configuration)

	assertOnBranch(t, "master")
	assertNoMobSessionBranches(t, "mob-session")
}

func TestResetCommit(t *testing.T) {
	setup(t)
	start(configuration)
	createFile(t, "example.txt", "content")
	next(configuration)
	assertMobSessionBranches(t, "mob-session")

	reset(configuration)

	assertOnBranch(t, "master")
	assertNoMobSessionBranches(t, "mob-session")
}

func TestStartUnstagedChanges(t *testing.T) {
	output := setup(t)
	configuration.MobStartIncludeUncommittedChanges = false
	createFile(t, "test.txt", "content")

	start(configuration)

	assertOnBranch(t, "master")
	assertNoMobSessionBranches(t, "mob-session")
	assertOutputContains(t, output, "mob start --include-uncommitted-changes")
}

func TestStartIncludeUnstagedChanges(t *testing.T) {
	setup(t)
	configuration.MobStartIncludeUncommittedChanges = true
	createFile(t, "test.txt", "content")

	start(configuration)

	assertOnBranch(t, "mob-session")
	assertMobSessionBranches(t, "mob-session")
}

func TestStartHasUnpushedCommits(t *testing.T) {
	output := setup(t)
	createFileAndCommitIt(t, "test.txt", "content", "unpushed change")

	start(configuration)

	assertOutputContains(t, output, "cannot start; unpushed changes")
	assertOutputContains(t, output, "unpushed commits")
}

func TestStartIncludeUntrackedFiles(t *testing.T) {
	setup(t)
	configuration.MobStartIncludeUncommittedChanges = true
	createFile(t, "example.txt", "content")

	start(configuration)

	assertOnBranch(t, "mob-session")
}

func TestStartUntrackedFiles(t *testing.T) {
	setup(t)
	configuration.MobStartIncludeUncommittedChanges = false
	createFile(t, "example.txt", "content")

	start(configuration)

	assertOnBranch(t, "master")
}

func TestStartNextBackToMaster(t *testing.T) {
	setup(t)
	start(configuration)
	createFile(t, "example.txt", "content")
	assertOnBranch(t, "mob-session")

	next(configuration)

	assertOnBranch(t, "master")
	assertMobSessionBranches(t, "mob-session")
}

func TestStartNextStay(t *testing.T) {
	setup(t)
	configuration.MobNextStay = true
	start(configuration)
	createFile(t, "file1.txt", "asdf")
	assertOnBranch(t, "mob-session")

	next(configuration)

	equals(t, silentgit("log", "--format=%B", "-n", "1", "HEAD"), configuration.WipCommitMessage)
	assertOnBranch(t, "mob-session")
}

func TestStartDoneWithMobDoneSquashTrue(t *testing.T) {
	setup(t)
	configuration.MobDoneSquash = true

	start(configuration)
	assertOnBranch(t, "mob-session")

	done(configuration)

	assertOnBranch(t, "master")
	assertNoMobSessionBranches(t, "mob-session")
}

func TestRunOutput(t *testing.T) {
	setup(t)

	setWorkingDir(tempDir + "/local")
	start(configuration)
	createFile(t, "file1.txt", "asdf")
	output := run(t, "cat", tempDir+"/local/file1.txt")
	assertOutputContains(t, output, "asdf")
}

func TestTestbed(t *testing.T) {
	setup(t)

	setWorkingDir(tempDir + "/local")
	start(configuration)
	createFile(t, "file1.txt", "asdf")
	next(configuration)

	setWorkingDir(tempDir + "/localother")
	start(configuration)
	createFile(t, "file2.txt", "asdf")
	next(configuration)

	setWorkingDir(tempDir + "/alice")
	start(configuration)
	createFile(t, "file3.txt", "owqe")
	next(configuration)

	setWorkingDir(tempDir + "/bob")
	start(configuration)
	createFile(t, "file4.txt", "zcvx")
	next(configuration)

	setWorkingDir(tempDir + "/local")
	start(configuration)

	output := silentgit("log", "--pretty=format:'%ae'")
	assertOutputContains(t, &output, "local")
	assertOutputContains(t, &output, "localother")
	assertOutputContains(t, &output, "alice")
	assertOutputContains(t, &output, "bob")
}

func TestStartDoneWithMobDoneSquashFalse(t *testing.T) {
	setup(t)
	configuration.MobDoneSquash = false

	start(configuration)
	assertOnBranch(t, "mob-session")

	done(configuration)

	assertOnBranch(t, "master")
	assertNoMobSessionBranches(t, "mob-session")
}

func TestStartDonePublishingOneManualCommit(t *testing.T) {
	setup(t)
	// REFACTOR Replace string with enum value
	configuration.MobDoneSquash = false // default is probably true

	start(configuration)
	assertOnBranch(t, "mob-session")
	// should be 1 commit on mob-session so far

	createFileAndCommitIt(t, "example.txt", "content", "[manual-commit-1] publish this commit to master")
	assertCommits(t, 2)

	done(configuration) // without squash (configuration)

	assertOnBranch(t, "master")
	assertCommitsOnBranch(t, 2, "master")
	assertCommitLogContainsMessage(t, "master", "[manual-commit-1] publish this commit to master")
	assertCommitsOnBranch(t, 1, "origin/master")
	assertNoMobSessionBranches(t, "mob-session")
}

func TestStartDoneSquashTheOneManualCommit(t *testing.T) {
	setup(t)
	// REFACTOR Replace string with enum value
	configuration.MobDoneSquash = true

	start(configuration)
	assertOnBranch(t, "mob-session")
	// should be 1 commit on mob-session so far

	createFileAndCommitIt(t, "example.txt", "content", "[manual-commit-1] publish this commit to master")
	assertCommits(t, 2)

	done(configuration)

	// MAYBE assertUnstagedChanges()
	assertOnBranch(t, "master")
	assertCommitsOnBranch(t, 1, "master")
	assertCommitsOnBranch(t, 1, "origin/master")
	assertNoMobSessionBranches(t, "mob-session")
}

func TestStartDoneFeatureBranch(t *testing.T) {
	setup(t)
	git("checkout", "-b", "feature1")
	git("push", "origin", "feature1", "--set-upstream")
	assertOnBranch(t, "feature1")
	start(configuration)
	assertOnBranch(t, "mob/feature1")

	done(configuration)

	assertOnBranch(t, "feature1")
	assertNoMobSessionBranches(t, "mob-session")
}

func TestStartNextFeatureBranch(t *testing.T) {
	setup(t)
	git("checkout", "-b", "feature1")
	git("push", "origin", "feature1", "--set-upstream")
	assertOnBranch(t, "feature1")
	start(configuration)
	assertOnBranch(t, "mob/feature1")

	next(configuration)

	assertOnBranch(t, "feature1")
	assertNoMobSessionBranches(t, "mob-session")
}

func TestStartDoneLocalFeatureBranch(t *testing.T) {
	output := setup(t)
	git("checkout", "-b", "feature1")

	start(configuration)

	assertOnBranch(t, "feature1")
	assertOutputContains(t, output, "git push origin feature1 --set-upstream")
}

func TestBothCreateNonemptyCommitWithNext(t *testing.T) {
	setup(t)

	setWorkingDir(tempDir + "/local")
	start(configuration)
	createFile(t, "file1.txt", "asdf")

	setWorkingDir(tempDir + "/localother")
	start(configuration)
	createFile(t, "file2.txt", "asdf")

	setWorkingDir(tempDir + "/local")
	next(configuration)

	setWorkingDir(tempDir + "/localother")
	// next(configuration) not possible, would fail
	git("pull")
	next(configuration)

	setWorkingDir(tempDir + "/local")
	start(configuration)
	assertFileExist(t, "file1.txt")
	assertFileExist(t, "file2.txt")

	setWorkingDir(tempDir + "/localother")
	start(configuration)
	assertFileExist(t, "file1.txt")
	assertFileExist(t, "file2.txt")
}

func TestNothingToCommitCreatesNoCommits(t *testing.T) {
	setup(t)

	setWorkingDir(tempDir + "/local")
	start(configuration)
	assertCommits(t, 1)

	setWorkingDir(tempDir + "/localother")
	start(configuration)
	assertCommits(t, 1)

	setWorkingDir(tempDir + "/local")
	next(configuration)

	setWorkingDir(tempDir + "/localother")
	next(configuration)

	setWorkingDir(tempDir + "/local")
	start(configuration)
	assertCommits(t, 1)

	setWorkingDir(tempDir + "/localother")
	start(configuration)
	assertCommits(t, 1)
}

func TestStartNextPushManualCommits(t *testing.T) {
	setup(t)

	setWorkingDir(tempDir + "/local")

	start(configuration)
	createFileAndCommitIt(t, "example.txt", "content", "asdf")
	next(configuration)

	setWorkingDir(tempDir + "/localother")
	start(configuration)
	assertFileExist(t, "example.txt")
}

func TestStartNextPushManualCommitsFeatureBranch(t *testing.T) {
	setup(t)

	setWorkingDir(tempDir + "/local")

	git("checkout", "-b", "feature1")
	git("push", "origin", "feature1", "--set-upstream")
	assertOnBranch(t, "feature1")
	start(configuration)
	assertOnBranch(t, "mob/feature1")

	createFileAndCommitIt(t, "example.txt", "content", "asdf")
	next(configuration)

	setWorkingDir(tempDir + "/localother")
	git("fetch")
	git("checkout", "feature1")
	start(configuration)
	assertFileExist(t, "example.txt")
}

func TestConflictingMobSessions(t *testing.T) {
	setup(t)

	setWorkingDir(tempDir + "/local")
	start(configuration)
	createFile(t, "example.txt", "content")
	next(configuration)

	setWorkingDir(tempDir + "/localother")
	start(configuration)
	next(configuration)

	setWorkingDir(tempDir + "/local")
	start(configuration)
	done(configuration)
	git("commit", "-m", "\"finished mob session\"")

	setWorkingDir(tempDir + "/local")
	start(configuration)
	createFile(t, "example2.txt", "content")
	next(configuration)

	setWorkingDir(tempDir + "/localother")
	start(configuration)
}

func TestConflictingMobSessionsNextStay(t *testing.T) {
	setup(t)
	configuration.MobNextStay = true

	setWorkingDir(tempDir + "/local")
	start(configuration)
	createFile(t, "example.txt", "content")
	next(configuration)

	setWorkingDir(tempDir + "/localother")
	start(configuration)
	next(configuration)

	setWorkingDir(tempDir + "/local")
	start(configuration)
	done(configuration)
	git("commit", "-m", "\"finished mob session\"")

	setWorkingDir(tempDir + "/localother")
	start(configuration)
}

func TestDoneMergeConflict(t *testing.T) {
	output := setup(t)

	setWorkingDir(tempDir + "/local")
	start(configuration)
	createFile(t, "example.txt", "content")
	next(configuration)

	setWorkingDir(tempDir + "/localother")
	createFileAndCommitIt(t, "example.txt", "asdf", "asdf")
	git("push")

	setWorkingDir(tempDir + "/local")
	start(configuration)
	done(configuration)
	assertOutputContains(t, output, "Automatic merge failed; fix conflicts and then commit the result.")
}

func TestDoneMerge(t *testing.T) {
	output := setup(t)

	setWorkingDir(tempDir + "/local")
	start(configuration)
	createFile(t, "example.txt", "content")
	next(configuration)

	setWorkingDir(tempDir + "/localother")
	createFileAndCommitIt(t, "example2.txt", "asdf", "asdf")
	git("push")

	setWorkingDir(tempDir + "/local")
	start(configuration)
	done(configuration)
	assertOutputContains(t, output, "   git commit")
}

func TestStartAndNextInSubdir(t *testing.T) {
	setup(t)

	setWorkingDir(tempDir + "/local/subdir")
	start(configuration)
	createFile(t, "example.txt", "content")
	next(configuration)

	setWorkingDir(tempDir + "/localother/subdir")
	start(configuration)
	createFile(t, "example2.txt", "content")
	createFile(t, "../example3.txt", "content")
	next(configuration)

	setWorkingDir(tempDir + "/local/subdir")
	start(configuration)
	done(configuration)

	setWorkingDir(tempDir + "/local")
	assertFileExist(t, "subdir/example.txt")
	assertFileExist(t, "subdir/example2.txt")
	assertFileExist(t, "example3.txt")
}

func TestIsGitIdentifiesGitRepo(t *testing.T) {
	setup(t)
	equals(t, true, isGit())
}

func TestIsGitIdentifiesOutsideOfGitRepo(t *testing.T) {
	setWorkingDir(tempDir + "/notgit")
	equals(t, false, isGit())
}

func TestNotAGitRepoMessage(t *testing.T) {
	output := setup(t)
	setWorkingDir(tempDir + "/notgit")
	sayGitError("TEST", "TEST", errors.New("TEST"))
	assertOutputContains(t, output, "mob expects the current working directory to be a git repository.")
}

func setup(t *testing.T) *string {
	configuration = getDefaultConfiguration()
	configuration.MobNextStay = false
	output := captureOutput(t)
	createTestbed(t)
	assertOnBranch(t, "master")
	equals(t, []string{"master"}, gitBranches())
	equals(t, []string{"origin/master"}, gitRemoteBranches())
	assertNoMobSessionBranches(t, "mob-session")
	return output
}

<<<<<<< HEAD
func localSetup(t *testing.T) (output *string, configuration Configuration) {
	configuration = getDefaultConfiguration()
	configuration.MobNextStay = false
	output = captureOutput()
	createTestbed(t)
	assertOnBranch(t, "master")
	equals(t, []string{"master"}, gitBranches())
	equals(t, []string{"origin/master"}, gitRemoteBranches())
	assertNoMobSessionBranches(t, "mob-session")
	return output, configuration
}

func captureOutput() *string {
=======
func captureOutput(t *testing.T) *string {
>>>>>>> 6a937f26
	messages := ""
	printToConsole = func(text string) {
		t.Log(strings.TrimRight(text, "\n"))
		messages += text
	}
	return &messages
}

func run(t *testing.T, name string, args ...string) *string {
	commandString, output, err := runCommand(name, args...)
	if err != nil {
		fmt.Println(commandString)
		fmt.Println(output)
		fmt.Println(err.Error())
		t.Error("command " + commandString + " failed")
	}
	return &output
}

func createTestbed(t *testing.T) {
	workingDir = ""

	tempDir = t.TempDir()
	say("Creating testbed in temporary directory " + tempDir)

	run(t, "./create-testbed", tempDir)

	setWorkingDir(tempDir + "/local")
	assertOnBranch(t, "master")
	assertNoMobSessionBranches(t, "mob-session")
}

func setWorkingDir(dir string) {
	workingDir = dir
	say("\n===== cd " + dir)
}

func assertCommits(t *testing.T, commits int) {
	assertCommitsOnBranch(t, commits, "HEAD")
}

func assertCommitsOnBranch(t *testing.T, commits int, branchName string) {
	result := silentgit("rev-list", "--count", branchName)
	number, _ := strconv.Atoi(result)
	if number != commits {
		failWithFailure(t, strconv.Itoa(commits)+" commits in "+workingDir, strconv.Itoa(number)+" commits in "+workingDir)
	}
}

func assertCommitLogContainsMessage(t *testing.T, branchName string, commitMessage string) {
	logMessages := silentgit("log", branchName, "--oneline")
	if !strings.Contains(logMessages, commitMessage) {
		failWithFailure(t, "git log contains '"+commitMessage+"'", logMessages)
	}
}

func assertFileExist(t *testing.T, filename string) {
	path := workingDir + "/" + filename
	if _, err := os.Stat(path); os.IsNotExist(err) {
		failWithFailure(t, "existing file "+path, "no file at "+path)
	}
}

func createFileAndCommitIt(t *testing.T, filename string, content string, commitMessage string) {
	createFile(t, filename, content)
	git("add", filename)
	git("commit", "-m", commitMessage)
}

func createFile(t *testing.T, filename string, content string) (path string) {
	d1 := []byte(content)
	path = workingDir + "/" + filename
	err := ioutil.WriteFile(path, d1, 0644)
	if err != nil {
		failWithFailure(t, "creating file "+filename+" with content "+content, "error")
	}
	return
}

func assertOnBranch(t *testing.T, branch string) {
	currentBranch := gitCurrentBranch()
	if currentBranch != branch {
		failWithFailure(t, "on branch "+branch, "on branch "+currentBranch)
	}
}

func assertOutputContains(t *testing.T, output *string, contains string) {
	currentOutput := *output
	if !strings.Contains(currentOutput, contains) {
		failWithFailure(t, "output contains '"+contains+"'", currentOutput)
	}
}

func assertOutputNotContains(t *testing.T, output *string, notContains string) {
	if strings.Contains(*output, notContains) {
		failWithFailure(t, "output not contains "+notContains, output)
	}
}

func assertMobSessionBranches(t *testing.T, branch string) {
	if !hasRemoteBranch(branch, configuration) {
		failWithFailure(t, configuration.RemoteName+"/"+branch, "none")
	}
	if !hasLocalBranch(branch) {
		failWithFailure(t, branch, "none")
	}
}

func assertNoMobSessionBranches(t *testing.T, branch string) {
	if hasRemoteBranch(branch, configuration) {
		failWithFailure(t, "none", configuration.RemoteName+"/"+branch)
	}
	if hasLocalBranch(branch) {
		failWithFailure(t, "none", branch)
	}
}

func equals(t *testing.T, exp, act interface{}) {
	if !reflect.DeepEqual(exp, act) {
		t.Log(string(debug.Stack()))
		failWithFailure(t, exp, act)
	}
}

func failWithFailure(t *testing.T, exp interface{}, act interface{}) {
	_, file, line, _ := runtime.Caller(1)
	fmt.Printf("\033[31m%s:%d:\n\n\texp: %#v\n\n\tgot: %#v\033[39m\n\n", filepath.Base(file), line, exp, act)
	t.FailNow()
}<|MERGE_RESOLUTION|>--- conflicted
+++ resolved
@@ -912,7 +912,6 @@
 	return output
 }
 
-<<<<<<< HEAD
 func localSetup(t *testing.T) (output *string, configuration Configuration) {
 	configuration = getDefaultConfiguration()
 	configuration.MobNextStay = false
@@ -925,10 +924,7 @@
 	return output, configuration
 }
 
-func captureOutput() *string {
-=======
 func captureOutput(t *testing.T) *string {
->>>>>>> 6a937f26
 	messages := ""
 	printToConsole = func(text string) {
 		t.Log(strings.TrimRight(text, "\n"))
